[workspace]
members = ["derive"]

[workspace.package]
authors = ["Nicolas Stalder <n@stalder.io>", "Nitrokey GmbH"]
edition = "2021"
homepage = "https://trussed.dev"
license = "Apache-2.0 OR MIT"

[package]
name = "trussed"
version = "0.1.0"
repository = "https://github.com/trussed-dev/trussed"
description = "Modern Cryptographic Firmware"
readme = "README.md"

authors.workspace = true
edition.workspace = true
homepage.workspace = true
license.workspace = true

[dependencies]
# general
bitflags = { version = "2.1" }
# const-oid = "0.4.5"
cfg-if = "1.0"
embedded-hal = { version = "0.2.3", features = ["unproven"] }
flexiber = { version = "0.1.0", features = ["derive", "heapless"] }
generic-array = "0.14.4"
heapless = { version = "0.7", features = ["serde"] }
hex-literal = "0.4.1"
nb = "1"
postcard = "0.7.0"
rand_core = "0.6"
serde = { version = "1.0", default-features = false }
zeroize = { version = "1.2", default-features = false, features = ["zeroize_derive"] }
rand_chacha = { version = "0.3.1", default-features = false }

# RustCrypto
aes = { version = "0.8", default-features = false }
cbc = "0.1.2"
blake2 = { version = "0.10", default-features = false, optional = true }
chacha20 = { version = "0.9", default-features = false }
chacha20poly1305 = { version = "0.10", default-features = false, features = ["heapless", "reduced-round"] }
des = { version = "0.8", optional = true }
hmac = "0.12"
sha-1 = { version = "0.10", default-features = false, optional = true }
sha2 = { version = "0.10", default-features = false }

# ours
cosey = "0.3"
delog = "0.1.0"
cbor-smol = "0.4"
heapless-bytes = { version = "0.3.0" }
interchange = "0.3.0"
littlefs2 = "0.4.0"
p256-cortex-m4 = { version = "0.1.0-alpha.6", features = ["prehash", "sec1-signatures"] }
salty = { version = "0.3.0", features = ["cose"] }
serde-indexed = "0.1.0"

[dev-dependencies]
# Testing
serial_test = { version = "2" }
entropy = "0.4.0"
once_cell = "1.13.0"
serde_test = "1"
<<<<<<< HEAD
# If this is not enabled, serde_test makes serde_cbor's compilation fail
serde_cbor = { version = "0.11.2", features = ["std"] }
=======
trussed-derive = { path = "derive" }
>>>>>>> 83cf940a
# Somehow, this is causing a regression.
# rand_core = { version = "0.5", features = ["getrandom"] }

[features]
default = ["default-mechanisms", "clients-5"]
serde-extensions = []
std = []
verbose-tests = ["littlefs2/ll-assertions"]
verbose-lfs = ["littlefs2/ll-assertions", "littlefs2/ll-trace"]
virt = ["std"]

log-all = []
log-none = []
log-info = []
log-debug = []
log-warn = []
log-error = []

# mechanisms
default-mechanisms = [
    "aes256-cbc",
    "chacha8-poly1305",
    "ed255",
    "x255",
    # "hmac-blake2s",
    "hmac-sha1",
    "hmac-sha256",
	# For some reason, this breaks Solo 2 firmware
	# At minimum, this seems to have a huge "block" method
    # "hmac-sha512",
    "p256",
    "sha256",
    "tdes",
    "totp",
    "trng",
]
aes256-cbc = []
chacha8-poly1305 = []
ed255 = []
x255 = []
hmac-blake2s = ["blake2"]
hmac-sha1 = []
hmac-sha256 = []
hmac-sha512 = []
p256 = []
sha256 = []
tdes = ["des"]
totp = ["sha-1"]
trng = ["sha-1"]

# syscalls
default-syscalls = ["counter-client", "crypto-client-attest"]
counter-client = []
crypto-client-attest = []

clients-1 = []
clients-2 = []
clients-3 = []
clients-4 = []
clients-5 = []
clients-6 = []
clients-7 = []
clients-8 = []
clients-9 = []
clients-10 = []
clients-11 = []
clients-12 = []

test-attestation-cert-ids = []
# [patch.crates-io]
# interchange = { git = "https://github.com/trussed-dev/interchange", branch = "main" }

[package.metadata.docs.rs]
features = ["serde-extensions", "virt"]
rustdoc-args = ["--cfg", "docsrs"]

[patch.crates-io]
littlefs2 = { git = "https://github.com/sosthene-nitrokey/littlefs2.git", rev = "2b45a7559ff44260c6dd693e4cb61f54ae5efc53" }<|MERGE_RESOLUTION|>--- conflicted
+++ resolved
@@ -64,12 +64,7 @@
 entropy = "0.4.0"
 once_cell = "1.13.0"
 serde_test = "1"
-<<<<<<< HEAD
-# If this is not enabled, serde_test makes serde_cbor's compilation fail
-serde_cbor = { version = "0.11.2", features = ["std"] }
-=======
 trussed-derive = { path = "derive" }
->>>>>>> 83cf940a
 # Somehow, this is causing a regression.
 # rand_core = { version = "0.5", features = ["getrandom"] }
 
