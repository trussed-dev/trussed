use littlefs2_core::{path, PathBuf};
use rand_chacha::ChaCha8Rng;

use crate::{
    error::{Error, Result},
    key,
    store::{self, Store},
    types::{KeyId, Location},
    Bytes,
};
use trussed_core::config::MAX_SERIALIZED_KEY_LENGTH;

pub type ClientId = PathBuf;

pub struct ClientKeystore<S>
where
    S: Store,
{
    client_id: ClientId,
    rng: ChaCha8Rng,
    store: S,
}

impl<S: Store> ClientKeystore<S> {
    pub fn new(client_id: ClientId, rng: ChaCha8Rng, store: S) -> Self {
        Self {
            client_id,
            rng,
            store,
        }
    }
}

pub const SERIALIZATION_VERSION: u8 = 0;

/// Trait intended for use by mechanism implementations.
pub trait Keystore {
    // fn store(&self, key: Key, location: Location) -> Result<KeyId>;
    // fn load(&self, key: KeyId) -> Result<Key>;
    // fn exists(&self, key: KeyId) -> bool;
    fn store_key(
        &mut self,
        location: Location,
        secrecy: key::Secrecy,
        info: impl Into<key::Info>,
        material: &[u8],
    ) -> Result<KeyId>;
    fn exists_key(&self, secrecy: key::Secrecy, kind: Option<key::Kind>, id: &KeyId) -> bool;
    /// Return Header of key, if it exists
    fn key_info(&self, secrecy: key::Secrecy, id: &KeyId) -> Option<key::Info>;
    fn delete_key(&self, id: &KeyId) -> bool;
    fn clear_key(&self, id: &KeyId) -> bool;
    fn delete_all(&self, location: Location) -> Result<usize>;
    fn load_key(
        &self,
        secrecy: key::Secrecy,
        kind: Option<key::Kind>,
        id: &KeyId,
    ) -> Result<key::Key>;
    fn overwrite_key(
        &self,
        location: Location,
        secrecy: key::Secrecy,
        kind: key::Kind,
        id: &KeyId,
        material: &[u8],
    ) -> Result<()>;
    fn rng(&mut self) -> &mut ChaCha8Rng;
    fn location(&self, secrecy: key::Secrecy, id: &KeyId) -> Option<Location>;
}

impl<S: Store> ClientKeystore<S> {
    pub fn generate_key_id(&mut self) -> KeyId {
        KeyId::new(self.rng())
    }

    pub fn key_directory(&self, secrecy: key::Secrecy) -> PathBuf {
        let mut path = PathBuf::new();
        path.push(&self.client_id);
        path.push(match secrecy {
            key::Secrecy::Secret => path!("sec"),
            key::Secrecy::Public => path!("pub"),
        });
        path
    }

    pub fn key_path(&self, secrecy: key::Secrecy, id: &KeyId) -> PathBuf {
        let mut path = self.key_directory(secrecy);
        path.push(&id.legacy_hex_path());
        path
    }
}

impl<S: Store> Keystore for ClientKeystore<S> {
    fn rng(&mut self) -> &mut ChaCha8Rng {
        &mut self.rng
    }

    #[inline(never)]
    fn store_key(
        &mut self,
        location: Location,
        secrecy: key::Secrecy,
        info: impl Into<key::Info>,
        material: &[u8],
    ) -> Result<KeyId> {
        // info_now!("storing {:?} -> {:?}", &key_kind, location);

        let mut info: key::Info = info.into();
        if secrecy == key::Secrecy::Secret {
            info.flags |= key::Flags::SENSITIVE;
        }
        let key = key::Key {
            flags: info.flags,
            kind: info.kind,
            material: key::Material::from_slice(material).unwrap(),
        };

        let id = self.generate_key_id();
        let path = self.key_path(secrecy, &id);
        store::store(&self.store, location, &path, &key.serialize())?;

        Ok(id)
    }

    fn exists_key(&self, secrecy: key::Secrecy, kind: Option<key::Kind>, id: &KeyId) -> bool {
        self.load_key(secrecy, kind, id).is_ok()
    }

    fn key_info(&self, secrecy: key::Secrecy, id: &KeyId) -> Option<key::Info> {
        self.load_key(secrecy, None, id)
            .map(|key| key::Info {
                flags: key.flags,
                kind: key.kind,
            })
            .ok()
    }

    // TODO: is this an Oracle?
    fn delete_key(&self, id: &KeyId) -> bool {
        let secrecies = [key::Secrecy::Public, key::Secrecy::Secret];

        let locations = [Location::Volatile, Location::Internal, Location::External];

        locations.iter().any(|location| {
            secrecies.iter().any(|secrecy| {
                let path = self.key_path(*secrecy, id);
                store::delete(&self.store, *location, &path)
            })
        })
    }

    fn clear_key(&self, id: &KeyId) -> bool {
        self.delete_key(id)
    }

    /// TODO: This uses the predicate "filename.len() >= 4"
    /// Be more principled :)
    fn delete_all(&self, location: Location) -> Result<usize> {
        let secret_path = self.key_directory(key::Secrecy::Secret);
        let secret_deleted =
            store::remove_dir_all_where(&self.store, location, &secret_path, &|dir_entry| {
                dir_entry.file_name().as_ref().len() >= 4
            })?;
        let public_path = self.key_directory(key::Secrecy::Public);
        let public_deleted =
            store::remove_dir_all_where(&self.store, location, &public_path, &|dir_entry| {
                dir_entry.file_name().as_ref().len() >= 4
            })?;
        Ok(secret_deleted + public_deleted)
    }

    fn load_key(
        &self,
        secrecy: key::Secrecy,
        kind: Option<key::Kind>,
        id: &KeyId,
    ) -> Result<key::Key> {
        // info_now!("loading  {:?}", &key_kind);
        let path = self.key_path(secrecy, id);

        let location = self.location(secrecy, id).ok_or(Error::NoSuchKey)?;

<<<<<<< HEAD
        let bytes: Bytes<{ MAX_SERIALIZED_KEY_LENGTH }> = store::read(self.store, location, &path)?;
=======
        let bytes: Bytes<{ MAX_KEY_MATERIAL_LENGTH }> = store::read(&self.store, location, &path)?;
>>>>>>> 024e0eca

        let key = key::Key::try_deserialize(&bytes)?;

        if let Some(kind) = kind {
            if key.kind != kind {
                return Err(Error::WrongKeyKind);
            }
        }
        Ok(key)
    }

    fn overwrite_key(
        &self,
        location: Location,
        secrecy: key::Secrecy,
        kind: key::Kind,
        id: &KeyId,
        material: &[u8],
    ) -> Result<()> {
        let mut flags = key::Flags::default();
        if secrecy == key::Secrecy::Secret {
            flags |= key::Flags::SENSITIVE;
        }
        let key = key::Key {
            flags: Default::default(),
            kind,
            material: key::Material::from_slice(material).unwrap(),
        };

        let path = self.key_path(secrecy, id);
        store::store(&self.store, location, &path, &key.serialize())?;

        Ok(())
    }

    fn location(&self, secrecy: key::Secrecy, id: &KeyId) -> Option<Location> {
        let path = self.key_path(secrecy, id);

        [Location::Volatile, Location::Internal, Location::External]
            .into_iter()
            .find(|&location| self.store.fs(location).exists(&path))
    }
}<|MERGE_RESOLUTION|>--- conflicted
+++ resolved
@@ -181,11 +181,7 @@
 
         let location = self.location(secrecy, id).ok_or(Error::NoSuchKey)?;
 
-<<<<<<< HEAD
         let bytes: Bytes<{ MAX_SERIALIZED_KEY_LENGTH }> = store::read(self.store, location, &path)?;
-=======
-        let bytes: Bytes<{ MAX_KEY_MATERIAL_LENGTH }> = store::read(&self.store, location, &path)?;
->>>>>>> 024e0eca
 
         let key = key::Key::try_deserialize(&bytes)?;
 
